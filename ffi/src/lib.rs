--- conflicted
+++ resolved
@@ -62,21 +62,14 @@
 //! wrapped inside a Rust closure and added to a [TxObserver](mentat::TxObserver) struct. This is then used to
 //! register the observer with the store.
 //!
-<<<<<<< HEAD
 //! Functions that may fail take an out parameter of type `*mut ExternError`. In the event the
 //! function fails, information about the error that occured will be stored inside it (and,
 //! typically, a null pointer will be returned). Convenience functions for unpacking a
 //! `Result<T, E>` as a `*mut T` while writing any error to the `ExternError` are provided as
 //! `translate_result`, `translate_opt_result` (for `Result<Option<T>>`) and `translate_void_result`
 //! (for `Result<(), T>`). Callers are responsible for freeing the `message` field of `ExternError`.
-=======
-//! [Result](std::result::Result) and [Option](std::option::Option) Rust types have `repr(C)` structs that mirror them. This is to provide a more
-//! native access pattern to callers and to enable easier passing of optional types and error
-//! propogation. These types have implemented [From](std::convert::From) such that conversion from the Rust type
-//! to the C type is as painless as possible.
 
 extern crate core;
->>>>>>> 60a57ea4
 extern crate libc;
 extern crate mentat;
 
@@ -181,53 +174,6 @@
     pub len: c_ulonglong,
 }
 
-<<<<<<< HEAD
-=======
-impl<T> From<Option<T>> for ExternOption {
-    fn from(option: Option<T>) -> Self {
-        ExternOption {
-            value: option.map_or(std::ptr::null_mut(), |v| Box::into_raw(Box::new(v)) as *mut _ as *mut c_void)
-        }
-    }
-}
-
-/// A C representation Rust's [Result](std::result::Result).
-/// A value of `Ok` results in `ok` containing a raw pointer as a `c_void`
-/// and `err` containing a null pointer.
-/// A value of `Err` results in `value` containing a null pointer and `err` containing an error message.
-///
-/// #Safety
-///
-/// Callers are responsible for managing the memory for the return value.
-/// A destructor `destroy` is provided for releasing the memory for this
-/// pointer type.
-#[repr(C)]
-#[derive(Debug)]
-pub struct ExternResult {
-    pub ok: *const c_void,
-    pub err: *const c_char,
-}
-
-impl<T, E> From<Result<T, E>> for ExternResult where E: Display {
-    fn from(result: Result<T, E>) -> Self {
-        match result {
-            Ok(value) => {
-                ExternResult {
-                    err: std::ptr::null(),
-                    ok: Box::into_raw(Box::new(value)) as *const _ as *const c_void,
-                }
-            },
-            Err(e) => {
-                ExternResult {
-                    err: string_to_c_char(e.to_string()),
-                    ok: std::ptr::null(),
-                }
-            }
-        }
-    }
-}
->>>>>>> 60a57ea4
-
 #[repr(C)]
 #[derive(Debug)]
 pub struct InProgressTransactResult<'a, 'c> {
@@ -239,7 +185,7 @@
 
 impl<'a, 'c> InProgressTransactResult<'a, 'c> {
     // This takes a tuple so that we can pass the result of `transact()` into it directly.
-    unsafe fn from_transact<E: std::error::Error>(tuple: (InProgress<'a, 'c>, Result<TxReport, E>)) -> Self {
+    unsafe fn from_transact<E: Display>(tuple: (InProgress<'a, 'c>, Result<TxReport, E>)) -> Self {
         let (in_progress, tx_result) = tuple;
         let mut err = ExternError::default();
         let tx_report = translate_result(tx_result, (&mut err) as *mut ExternError);
