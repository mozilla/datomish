// Copyright 2017 Mozilla
//
// Licensed under the Apache License, Version 2.0 (the "License"); you may not use
// this file except in compliance with the License. You may obtain a copy of the
// License at http://www.apache.org/licenses/LICENSE-2.0
// Unless required by applicable law or agreed to in writing, software distributed
// under the License is distributed on an "AS IS" BASIS, WITHOUT WARRANTIES OR
// CONDITIONS OF ANY KIND, either express or implied. See the License for the
// specific language governing permissions and limitations under the License.

use combine::{
    any,
    eof,
    look_ahead,
    many1,
    satisfy,
    sep_end_by,
    token,
    Parser
};
use combine::char::{
    space,
    spaces,
    string
};
use combine::combinator::{
    choice,
    try
};

use errors as cli;

use edn;

pub static HELP_COMMAND: &'static str = &"help";
pub static OPEN_COMMAND: &'static str = &"open";
pub static CLOSE_COMMAND: &'static str = &"close";
pub static LONG_QUERY_COMMAND: &'static str = &"query";
pub static SHORT_QUERY_COMMAND: &'static str = &"q";
pub static SCHEMA_COMMAND: &'static str = &"schema";
pub static LONG_TIMER_COMMAND: &'static str = &"timer";
pub static LONG_TRANSACT_COMMAND: &'static str = &"transact";
pub static SHORT_TRANSACT_COMMAND: &'static str = &"t";
pub static LONG_EXIT_COMMAND: &'static str = &"exit";
pub static SHORT_EXIT_COMMAND: &'static str = &"e";
pub static LONG_QUERY_EXPLAIN_COMMAND: &'static str = &"explain_query";
pub static SHORT_QUERY_EXPLAIN_COMMAND: &'static str = &"eq";
pub static SYNC_COMMAND: &'static str = &"sync";

#[derive(Clone, Debug, Eq, PartialEq)]
pub enum Command {
    Close,
    Exit,
    Help(Vec<String>),
    Open(String),
    Query(String),
    Schema,
<<<<<<< HEAD
    Sync(Vec<String>),
=======
    Timer(bool),
>>>>>>> c84db825
    Transact(String),
    QueryExplain(String),
}

impl Command {
    /// is_complete returns true if no more input is required for the command to be successfully executed.
    /// false is returned if the command is not considered valid.
    /// Defaults to true for all commands except Query and Transact.
    /// TODO: for query and transact commands, they will be considered complete if a parsable EDN has been entered as an argument
    pub fn is_complete(&self) -> bool {
        match self {
            &Command::Query(ref args) |
            &Command::Transact(ref args) |
            &Command::QueryExplain(ref args) => {
                edn::parse::value(&args).is_ok()
            },
            &Command::Timer(_) |
            &Command::Help(_) |
            &Command::Open(_) |
            &Command::Close |
            &Command::Exit |
            &Command::Sync(_) |
            &Command::Schema => true
        }
    }

    pub fn is_timed(&self) -> bool {
        match self {
            &Command::Query(_) |
            &Command::Transact(_)  => true,
            &Command::QueryExplain(_) |
            &Command::Timer(_) |
            &Command::Help(_) |
            &Command::Open(_) |
            &Command::Close |
            &Command::Exit |
            &Command::Schema => false
        }
    }

    pub fn output(&self) -> String {
        match self {
            &Command::Query(ref args) => {
                format!(".{} {}", LONG_QUERY_COMMAND, args)
            },
            &Command::Transact(ref args) => {
                format!(".{} {}", LONG_TRANSACT_COMMAND, args)
            },
            &Command::Timer(on) => {
                format!(".{} {}", LONG_TIMER_COMMAND, on)
            },
            &Command::Help(ref args) => {
                format!(".{} {:?}", HELP_COMMAND, args)
            },
            &Command::Open(ref args) => {
                format!(".{} {}", OPEN_COMMAND, args)
            },
            &Command::Close => {
                format!(".{}", CLOSE_COMMAND)
            },
            &Command::Exit => {
                format!(".{}", LONG_EXIT_COMMAND)
            },
            &Command::Schema => {
                format!(".{}", SCHEMA_COMMAND)
            },
            &Command::Sync(ref args) => {
                format!(".{} {:?}", SYNC_COMMAND, args)
            },
            &Command::QueryExplain(ref args) => {
                format!(".{} {}", LONG_QUERY_EXPLAIN_COMMAND, args)
            },
        }
    }
}

pub fn command(s: &str) -> Result<Command, cli::Error> {
    let arguments = || sep_end_by::<Vec<_>, _, _>(many1(satisfy(|c: char| !c.is_whitespace())), many1::<Vec<_>, _>(space())).expected("arguments");

    let help_parser = string(HELP_COMMAND)
                    .with(spaces())
                    .with(arguments())
                    .map(|args| {
                        Ok(Command::Help(args.clone()))
                    });

    let timer_parser = string(LONG_TIMER_COMMAND)
                    .with(spaces())
                    .with(string("on").map(|_| true).or(string("off").map(|_| false)))
                    .map(|args| {
                        Ok(Command::Timer(args))
                    });

    let open_parser = string(OPEN_COMMAND)
                    .with(spaces())
                    .with(arguments())
                    .map(|args| {
                        if args.len() < 1 {
                            bail!(cli::ErrorKind::CommandParse("Missing required argument".to_string()));
                        }
                        if args.len() > 1 {
                            bail!(cli::ErrorKind::CommandParse(format!("Unrecognized argument {:?}", args[1])));
                        }
                        Ok(Command::Open(args[0].clone()))
                    });

    let no_arg_parser = || arguments()
                        .skip(spaces())
                        .skip(eof());

    let close_parser = string(CLOSE_COMMAND)
                    .with(no_arg_parser())
                    .map(|args| {
                        if !args.is_empty() {
                            bail!(cli::ErrorKind::CommandParse(format!("Unrecognized argument {:?}", args[0])) );
                        }
                        Ok(Command::Close)
                    });

    let schema_parser = string(SCHEMA_COMMAND)
                    .with(no_arg_parser())
                    .map(|args| {
                        if !args.is_empty() {
                            bail!(cli::ErrorKind::CommandParse(format!("Unrecognized argument {:?}", args[0])) );
                        }
                        Ok(Command::Schema)
                    });

    let sync_parser = string(SYNC_COMMAND)
                    .with(spaces())
                    .with(arguments())
                    .map(|args| {
                        if args.len() < 1 {
                            bail!(cli::ErrorKind::CommandParse("Missing required argument".to_string()));
                        }
                        if args.len() > 2 {
                            bail!(cli::ErrorKind::CommandParse(format!("Unrecognized argument {:?}", args[2])));
                        }
                        Ok(Command::Sync(args.clone()))
                    });

    let exit_parser = try(string(LONG_EXIT_COMMAND)).or(try(string(SHORT_EXIT_COMMAND)))
                    .with(no_arg_parser())
                    .map(|args| {
                        if !args.is_empty() {
                            bail!(cli::ErrorKind::CommandParse(format!("Unrecognized argument {:?}", args[0])) );
                        }
                        Ok(Command::Exit)
                    });

    let edn_arg_parser = || spaces()
                            .with(look_ahead(string("[").or(string("{")))
                                .with(many1::<Vec<_>, _>(try(any())))
                                .and_then(|args| -> Result<String, cli::Error> {
                                    Ok(args.iter().collect())
                                })
                            );

    let query_parser = try(string(LONG_QUERY_COMMAND)).or(try(string(SHORT_QUERY_COMMAND)))
                        .with(edn_arg_parser())
                        .map(|x| {
                            Ok(Command::Query(x))
                        });

    let transact_parser = try(string(LONG_TRANSACT_COMMAND)).or(try(string(SHORT_TRANSACT_COMMAND)))
                    .with(edn_arg_parser())
                    .map( |x| {
                        Ok(Command::Transact(x))
                    });

    let explain_query_parser = try(string(LONG_QUERY_EXPLAIN_COMMAND))
                           .or(try(string(SHORT_QUERY_EXPLAIN_COMMAND)))
                        .with(edn_arg_parser())
                        .map(|x| {
                            Ok(Command::QueryExplain(x))
                        });
    spaces()
    .skip(token('.'))
    .with(choice::<[&mut Parser<Input = _, Output = Result<Command, cli::Error>>; 9], _>
          ([&mut try(help_parser),
            &mut try(timer_parser),
            &mut try(open_parser),
            &mut try(close_parser),
            &mut try(explain_query_parser),
            &mut try(exit_parser),
            &mut try(query_parser),
            &mut try(schema_parser),
            &mut try(sync_parser),
            &mut try(transact_parser)]))
        .parse(s)
        .unwrap_or((Err(cli::ErrorKind::CommandParse(format!("Invalid command {:?}", s)).into()), "")).0
}

#[cfg(test)]
mod tests {
    use super::*;

    #[test]
    fn test_help_parser_multiple_args() {
        let input = ".help command1 command2";
        let cmd = command(&input).expect("Expected help command");
        match cmd {
            Command::Help(args) => {
                assert_eq!(args, vec!["command1", "command2"]);
            },
            _ => assert!(false)
        }
    }

    #[test]
    fn test_help_parser_dot_arg() {
        let input = ".help .command1";
        let cmd = command(&input).expect("Expected help command");
        match cmd {
            Command::Help(args) => {
                assert_eq!(args, vec![".command1"]);
            },
            _ => assert!(false)
        }
    }

    #[test]
    fn test_help_parser_no_args() {
        let input = ".help";
        let cmd = command(&input).expect("Expected help command");
        match cmd {
            Command::Help(args) => {
                let empty: Vec<String> = vec![];
                assert_eq!(args, empty);
            },
            _ => assert!(false)
        }
    }

    #[test]
    fn test_help_parser_no_args_trailing_whitespace() {
        let input = ".help ";
        let cmd = command(&input).expect("Expected help command");
        match cmd {
            Command::Help(args) => {
                let empty: Vec<String> = vec![];
                assert_eq!(args, empty);
            },
            _ => assert!(false)
        }
    }

    #[test]
    fn test_open_parser_multiple_args() {
        let input = ".open database1 database2";
        let err = command(&input).expect_err("Expected an error");
        assert_eq!(err.to_string(), "Unrecognized argument \"database2\"");
    }

    #[test]
    fn test_open_parser_single_arg() {
        let input = ".open database1";
        let cmd = command(&input).expect("Expected open command");
        match cmd {
            Command::Open(arg) => {
                assert_eq!(arg, "database1".to_string());
            },
            _ => assert!(false)
        }
    }

    #[test]
    fn test_open_parser_path_arg() {
        let input = ".open /path/to/my.db";
        let cmd = command(&input).expect("Expected open command");
        match cmd {
            Command::Open(arg) => {
                assert_eq!(arg, "/path/to/my.db".to_string());
            },
            _ => assert!(false)
        }
    }

    #[test]
    fn test_sync_parser_path_arg() {
        let input = ".sync https://example.com/api/ 316ea470-ce35-4adf-9c61-e0de6e289c59";
        let cmd = command(&input).expect("Expected open command");
        match cmd {
            Command::Sync(args) => {
                assert_eq!(args[0], "https://example.com/api/".to_string());
                assert_eq!(args[1], "316ea470-ce35-4adf-9c61-e0de6e289c59".to_string());
            },
            _ => assert!(false)
        }
    }

    #[test]
    fn test_open_parser_file_arg() {
        let input = ".open my.db";
        let cmd = command(&input).expect("Expected open command");
        match cmd {
            Command::Open(arg) => {
                assert_eq!(arg, "my.db".to_string());
            },
            _ => assert!(false)
        }
    }

    #[test]
    fn test_open_parser_no_args() {
        let input = ".open";
        let err = command(&input).expect_err("Expected an error");
        assert_eq!(err.to_string(), "Missing required argument");
    }

    #[test]
    fn test_open_parser_no_args_trailing_whitespace() {
        let input = ".open ";
        let err = command(&input).expect_err("Expected an error");
        assert_eq!(err.to_string(), "Missing required argument");
    }

    #[test]
    fn test_close_parser_with_args() {
        let input = ".close arg1";
        let err = command(&input).expect_err("Expected an error");
        assert_eq!(err.to_string(), format!("Invalid command {:?}", input));
    }

    #[test]
    fn test_close_parser_no_args() {
        let input = ".close";
        let cmd = command(&input).expect("Expected close command");
        match cmd {
            Command::Close => assert!(true),
            _ => assert!(false)
        }
    }

    #[test]
    fn test_close_parser_no_args_trailing_whitespace() {
        let input = ".close ";
        let cmd = command(&input).expect("Expected close command");
        match cmd {
            Command::Close => assert!(true),
            _ => assert!(false)
        }
    }

    #[test]
    fn test_exit_parser_with_args() {
        let input = ".exit arg1";
        let err = command(&input).expect_err("Expected an error");
        assert_eq!(err.to_string(), format!("Invalid command {:?}", input));
    }

    #[test]
    fn test_exit_parser_no_args() {
        let input = ".exit";
        let cmd = command(&input).expect("Expected exit command");
        match cmd {
            Command::Exit => assert!(true),
                        _ => assert!(false)
        }
    }

    #[test]
    fn test_exit_parser_no_args_trailing_whitespace() {
        let input = ".exit ";
        let cmd = command(&input).expect("Expected exit command");
        match cmd {
            Command::Exit => assert!(true),
            _ => assert!(false)
        }
    }

    #[test]
    fn test_exit_parser_short_command() {
        let input = ".e";
        let cmd = command(&input).expect("Expected exit command");
        match cmd {
            Command::Exit => assert!(true),
            _ => assert!(false)
        }
    }

    #[test]
    fn test_schema_parser_with_args() {
        let input = ".schema arg1";
        let err = command(&input).expect_err("Expected an error");
        assert_eq!(err.to_string(), format!("Invalid command {:?}", input));
    }

    #[test]
    fn test_schema_parser_no_args() {
        let input = ".schema";
        let cmd = command(&input).expect("Expected schema command");
        match cmd {
            Command::Schema => assert!(true),
            _ => assert!(false)
        }
    }

    #[test]
    fn test_schema_parser_no_args_trailing_whitespace() {
        let input = ".schema ";
        let cmd = command(&input).expect("Expected schema command");
        match cmd {
            Command::Schema => assert!(true),
            _ => assert!(false)
        }
    }

    #[test]
    fn test_query_parser_complete_edn() {
        let input = ".q [:find ?x :where [?x foo/bar ?y]]";
        let cmd = command(&input).expect("Expected query command");
        match cmd {
            Command::Query(edn) => assert_eq!(edn, "[:find ?x :where [?x foo/bar ?y]]"),
            _ => assert!(false)
        }
    }

    #[test]
    fn test_query_parser_alt_query_command() {
        let input = ".query [:find ?x :where [?x foo/bar ?y]]";
        let cmd = command(&input).expect("Expected query command");
        match cmd {
            Command::Query(edn) => assert_eq!(edn, "[:find ?x :where [?x foo/bar ?y]]"),
            _ => assert!(false)
        }
    }

    #[test]
    fn test_query_parser_incomplete_edn() {
        let input = ".q [:find ?x\r\n";
        let cmd = command(&input).expect("Expected query command");
        match cmd {
            Command::Query(edn) => assert_eq!(edn, "[:find ?x\r\n"),
            _ => assert!(false)
        }
    }

    #[test]
    fn test_query_parser_empty_edn() {
        let input = ".q {}";
        let cmd = command(&input).expect("Expected query command");
        match cmd {
            Command::Query(edn) => assert_eq!(edn, "{}"),
            _ => assert!(false)
        }
    }

    #[test]
    fn test_query_parser_no_edn() {
        let input = ".q ";
        let err = command(&input).expect_err("Expected an error");
        assert_eq!(err.to_string(), format!("Invalid command {:?}", input));
    }

    #[test]
    fn test_query_parser_invalid_start_char() {
        let input = ".q :find ?x";
        let err = command(&input).expect_err("Expected an error");
        assert_eq!(err.to_string(), format!("Invalid command {:?}", input));
    }

    #[test]
    fn test_transact_parser_complete_edn() {
        let input = ".t [[:db/add \"s\" :db/ident :foo/uuid] [:db/add \"r\" :db/ident :bar/uuid]]";
        let cmd = command(&input).expect("Expected transact command");
        match cmd {
            Command::Transact(edn) => assert_eq!(edn, "[[:db/add \"s\" :db/ident :foo/uuid] [:db/add \"r\" :db/ident :bar/uuid]]"),
            _ => assert!(false)
        }
    }

    #[test]
    fn test_transact_parser_alt_command() {
        let input = ".transact [[:db/add \"s\" :db/ident :foo/uuid] [:db/add \"r\" :db/ident :bar/uuid]]";
        let cmd = command(&input).expect("Expected transact command");
        match cmd {
            Command::Transact(edn) => assert_eq!(edn, "[[:db/add \"s\" :db/ident :foo/uuid] [:db/add \"r\" :db/ident :bar/uuid]]"),
            _ => assert!(false)
        }
    }

    #[test]
    fn test_transact_parser_incomplete_edn() {
        let input = ".t {\r\n";
        let cmd = command(&input).expect("Expected transact command");
        match cmd {
            Command::Transact(edn) => assert_eq!(edn, "{\r\n"),
            _ => assert!(false)
        }
    }

    #[test]
    fn test_transact_parser_empty_edn() {
        let input = ".t {}";
        let cmd = command(&input).expect("Expected transact command");
        match cmd {
            Command::Transact(edn) => assert_eq!(edn, "{}"),
            _ => assert!(false)
        }
    }

    #[test]
    fn test_transact_parser_no_edn() {
        let input = ".t ";
        let err = command(&input).expect_err("Expected an error");
        assert_eq!(err.to_string(), format!("Invalid command {:?}", input));
    }

    #[test]
    fn test_transact_parser_invalid_start_char() {
        let input = ".t :db/add \"s\" :db/ident :foo/uuid";
        let err = command(&input).expect_err("Expected an error");
        assert_eq!(err.to_string(), format!("Invalid command {:?}", input));
    }

    #[test]
    fn test_parser_preceeding_trailing_whitespace() {
        let input = " .close ";
        let cmd = command(&input).expect("Expected close command");
        match cmd {
            Command::Close => assert!(true),
            _ => assert!(false)
        }
    }

    #[test]
    fn test_command_parser_no_dot() {
        let input = "help command1 command2";
        let err = command(&input).expect_err("Expected an error");
        assert_eq!(err.to_string(), format!("Invalid command {:?}", input));
    }

    #[test]
    fn test_command_parser_invalid_cmd() {
        let input = ".foo command1";
        let err = command(&input).expect_err("Expected an error");
        assert_eq!(err.to_string(), format!("Invalid command {:?}", input));
    }
}<|MERGE_RESOLUTION|>--- conflicted
+++ resolved
@@ -55,11 +55,8 @@
     Open(String),
     Query(String),
     Schema,
-<<<<<<< HEAD
     Sync(Vec<String>),
-=======
     Timer(bool),
->>>>>>> c84db825
     Transact(String),
     QueryExplain(String),
 }
