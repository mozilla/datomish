# Project Mentat

Project Mentat is a persistent, embedded knowledge base. It draws heavily on [DataScript](https://github.com/tonsky/datascript) and [Datomic](http://datomic.com).

The first version of Project Mentat, named Datomish, [was written in ClojureScript](https://github.com/mozilla/mentat/tree/master), targeting both Node (on top of `promise_sqlite`) and Firefox (on top of `Sqlite.jsm`). It also works in pure Clojure on the JVM on top of `jdbc-sqlite`. The name was changed to avoid confusion with [Datomic](http://datomic.com).

This branch is for rewriting Mentat in Rust, giving us a smaller compiled output, better performance, more type safety, better tooling, and easier deployment into Firefox and mobile platforms.


## Motivation

Mentat is intended to be a flexible relational (not key-value, not document-oriented) store that doesn't leak its storage schema to users, and doesn't make it hard to grow its domain schema and run arbitrary queries.

Our short-term goal is to build a system that, as the basis for a User Agent Service, can support multiple [Tofino](https://github.com/mozilla/tofino) UX experiments without having a storage engineer do significant data migration, schema work, or revving of special-purpose endpoints.

By abstracting away the storage schema, and by exposing change listeners outside the database (not via triggers), we hope to allow both the data store itself and embedding applications to use better architectures, meeting performance goals in a way that allows future evolution.


## Comparison to DataScript

DataScript asks the question: "What if creating a database would be as cheap as creating a Hashmap?"

Mentat is not interested in that. Instead, it's strongly interested in persistence and performance, with very little interest in immutable databases/databases as values or throwaway use.

One might say that Mentat's question is: "What if an SQLite database could store arbitrary relations, for arbitrary consumers, without them having to coordinate an up-front storage-level schema?"

(Note that [domain-level schemas are very valuable](http://martinfowler.com/articles/schemaless/).)

Another possible question would be: "What if we could bake some of the concepts of CQRS and event sourcing into a persistent relational store, such that the transaction log itself were of value to queries?"

Some thought has been given to how databases as values — long-term references to a snapshot of the store at an instant in time — could work in this model. It's not impossible; it simply has different performance characteristics.

Just like DataScript, Mentat speaks Datalog for querying and takes additions and retractions as input to a transaction. Unlike DataScript, Mentat's API is asynchronous.

Unlike DataScript, Mentat exposes free-text indexing, thanks to SQLite.


## Comparison to Datomic

Datomic is a server-side, enterprise-grade data storage system. Datomic has a beautiful conceptual model. It's intended to be backed by a storage cluster, in which it keeps index chunks forever. Index chunks are replicated to peers, allowing it to run queries at the edges. Writes are serialized through a transactor.

Many of these design decisions are inapplicable to deployed desktop software; indeed, the use of multiple JVM processes makes Datomic's use in a small desktop app, or a mobile device, prohibitive.

Mentat is designed for embedding, initially in an Electron app ([Tofino](https://github.com/mozilla/tofino)). It is less concerned with exposing consistent database states outside transaction boundaries, because that's less important here, and dropping some of these requirements allows us to leverage SQLite itself.


## Comparison to SQLite

SQLite is a traditional SQL database in most respects: schemas conflate semantic, structural, and datatype concerns; the main interface with the database is human-first textual queries; sparse and graph-structured data are 'unnatural', if not always inefficient; experimenting with and evolving data models are error-prone and complicated activities; and so on.

Mentat aims to offer many of the advantages of SQLite — single-file use, embeddability, and good performance — while building a more relaxed and expressive data model on top.

## Contributing

Please note that this project is released with a Contributor Code of Conduct.
By participating in this project you agree to abide by its terms.

See [CONTRIBUTING.md](/CONTRIBUTING.md) for further notes.

This project is very new, so we'll probably revise these guidelines. Please
comment on an issue before putting significant effort in if you'd like to
contribute.

## Building

Right now this code is located on a branch, so you first need to `git checkout rust`.  To build and test the project, we are using [Cargo](https://crates.io/install).

To build all of the crates in the project use:

````
cargo build
````

To run tests use:

````
# Run tests for the core code (src/)
cargo test

# Run tests for the query-parser folder
cargo test -p mentat_query_parser
````

To start the server use:

````
cargo run serve
````

<<<<<<< HEAD
To pass in custom arguments to the cli through Cargo, you'll need to pass `--` after the command to ensure they get passed properly.  For example:
````
cargo run serve -- --help
````

For most `cargo` commands you can pass the `-p` argument to run the command just on that package.  By convention, the package name will be "datomish-directory-name".  So, `cargo build -p datomish-query-parser` will build just the "query-parser" folder.
=======
For most `cargo` commands you can pass the `-p` argument to run the command just on that package.  By convention, the package name will be "mentat_package_name".  So, `cargo build -p mentat_cli` will build just the "cli" folder.
>>>>>>> daddfd3e

## License

Project Mentat is currently licensed under the Apache License v2.0. See the `LICENSE` file for details.


## SQLite dependencies

Mentat uses partial indices, which are available in SQLite 3.8.0 and higher.

It also uses FTS4, which is [a compile time option](http://www.sqlite.org/fts3.html#section_2).<|MERGE_RESOLUTION|>--- conflicted
+++ resolved
@@ -87,16 +87,12 @@
 cargo run serve
 ````
 
-<<<<<<< HEAD
 To pass in custom arguments to the cli through Cargo, you'll need to pass `--` after the command to ensure they get passed properly.  For example:
 ````
 cargo run serve -- --help
 ````
 
 For most `cargo` commands you can pass the `-p` argument to run the command just on that package.  By convention, the package name will be "datomish-directory-name".  So, `cargo build -p datomish-query-parser` will build just the "query-parser" folder.
-=======
-For most `cargo` commands you can pass the `-p` argument to run the command just on that package.  By convention, the package name will be "mentat_package_name".  So, `cargo build -p mentat_cli` will build just the "cli" folder.
->>>>>>> daddfd3e
 
 ## License
 
